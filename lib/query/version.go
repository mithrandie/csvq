--- conflicted
+++ resolved
@@ -1,7 +1,3 @@
 package query
 
-<<<<<<< HEAD
-var Version = "v1.13.0-pr.2"
-=======
-var Version = "v1.13.5"
->>>>>>> b86f8eac
+var Version = "v1.13.6-pr.1"