--- conflicted
+++ resolved
@@ -1,7 +1,3 @@
 package query
 
-<<<<<<< HEAD
-var Version = "v1.15.0-pr.1"
-=======
-var Version = "v1.14.1"
->>>>>>> a8528922
+var Version = "v1.15.0-pr.2"