--- conflicted
+++ resolved
@@ -1,6 +1,5 @@
 # Change Log
 
-<<<<<<< HEAD
 ## Version 1.13.0-pr.2
 
 - Support USING join condition in FULL OUTER JOIN.
@@ -10,7 +9,7 @@
 ## Version 1.13.0-pr.1
 
 - Support LATERAL join. ([Github #24](https://github.com/mithrandie/csvq/issues/24))
-=======
+
 ## Version 1.13.5
 
 Released on September 5, 2020
@@ -34,7 +33,6 @@
 - Support LATERAL join. ([Github #24](https://github.com/mithrandie/csvq/issues/24))
 - Support USING join condition in FULL OUTER JOIN.
 - Support $XDG_CONFIG_HOME environment variable for configuration files.
->>>>>>> b86f8eac
 
 ## Version 1.12.5
 
